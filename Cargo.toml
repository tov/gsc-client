--- conflicted
+++ resolved
@@ -20,13 +20,8 @@
 lazy_static = "1.4"
 percent-encoding = "2.1.0"
 regex = "1.4"
-<<<<<<< HEAD
-serde = "1.0.119"
+serde = "1.0.123"
 serde_derive = "1.0.123"
-=======
-serde = "1.0.123"
-serde_derive = "1.0.119"
->>>>>>> 483142d5
 serde_json = "1.0.61"
 serde_yaml = "0.8"
 tabular = "0.1.4"
